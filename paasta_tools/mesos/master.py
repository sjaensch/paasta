# Licensed to the Apache Software Foundation (ASF) under one
# or more contributor license agreements.  See the NOTICE file
# distributed with this work for additional information
# regarding copyright ownership.  The ASF licenses this file
# to you under the Apache License, Version 2.0 (the
# "License"); you may not use this file except in compliance
# with the License.  You may obtain a copy of the License at
#
#     http://www.apache.org/licenses/LICENSE-2.0
#
# Unless required by applicable law or agreed to in writing, software
# distributed under the License is distributed on an "AS IS" BASIS,
# WITHOUT WARRANTIES OR CONDITIONS OF ANY KIND, either express or implied.
# See the License for the specific language governing permissions and
# limitations under the License.
from __future__ import absolute_import
from __future__ import print_function

import fnmatch
import itertools
import json
import os
import re
import urlparse

import google.protobuf.message
import mesos.interface.mesos_pb2
import requests
import requests.exceptions
from kazoo.retry import KazooRetry

from . import exceptions
from . import framework
from . import log
from . import mesos_file
from . import slave
from . import task
from . import util
from . import zookeeper

ZOOKEEPER_TIMEOUT = 1

INVALID_PATH = "{0} does not have a valid path. Did you forget /mesos?"

MISSING_MASTER = """unable to connect to a master at {0}.

Try running `mesos config master zk://localhost:2181/mesos`. See the README for
more examples."""

MULTIPLE_SLAVES = "There are multiple slaves with that id. Please choose one: "


class MesosMaster(object):

    def __init__(self, config):
        self.config = config

    def __str__(self):
        return "<master: {0}>".format(self.key())

    def key(self):
        return self.config["master"]

    @util.CachedProperty()
    def host(self):
        return "{0}://{1}".format(self.config["scheme"], self.resolve(self.config["master"]))

    @log.duration
    def fetch(self, url, **kwargs):
        try:
            return requests.get(
                urlparse.urljoin(self.host, url),
                timeout=self.config["response_timeout"],
                **kwargs)
        except requests.exceptions.ConnectionError:
            raise exceptions.MasterNotAvailableException(MISSING_MASTER.format(self.host))

    def _file_resolver(self, cfg):
        return self.resolve(open(cfg[6:], "r+").read().strip())

    def _zookeeper_resolver(self, cfg):
        hosts, path = cfg[5:].split("/", 1)
        path = "/" + path

<<<<<<< HEAD
        retry = KazooRetry(max_tries=10)
        with zookeeper.client(hosts=hosts, read_only=True, connection_retry=retry) as zk:
            try:
                def master_id(key):
                    return int(key.split("_")[-1])
=======
        with zookeeper.client(hosts=hosts, read_only=True) as zk:
            def master_id(key):
                return int(key.split("_")[-1])
>>>>>>> fea60841

            def get_masters():
                return [x for x in zk.get_children(path)
                        if re.search("\d+", x)]

            leader = sorted(get_masters(), key=lambda x: master_id(x))

            if len(leader) == 0:
                raise exceptions.MasterNotAvailableException("cannot find any masters at {0}".format(cfg,))
            data, stat = zk.get(os.path.join(path, leader[0]))

            if not data:
                exceptions.MasterNotAvailableException("Cannot retrieve valid MasterInfo data from ZooKeeper")

            # The serialization of the Master's PID to ZK has changed over time.
            # Prior to 0.20 just the PID value was written to the znode; then the binary
            # serialization of the `MasterInfo` Protobuf was written and then, as of 0.24.x,
            # the protobuf is actually serialized as JSON.
            # We try all strategies, starting with the most recent, falling back if we cannot
            # parse the value.

            # Try JSON first:
            try:
                parsed = json.loads(data)
                if parsed and "address" in parsed:
                    ip = parsed["address"].get("ip")
                    port = parsed["address"].get("port")
                    if ip and port:
                        return "{ip}:{port}".format(ip=ip, port=port)
            except ValueError as parse_error:
                log.debug("[WARN] No JSON content, probably connecting to older Mesos version. "
                          "Reason: {}".format(parse_error))

            # Try to deserialize the MasterInfo protobuf next:
            try:
                info = mesos.interface.mesos_pb2.MasterInfo()
                info.ParseFromString(data)
                return info.pid
            except google.protobuf.message.DecodeError as parse_error:
                log.debug("[WARN] Cannot deserialize Protobuf either, probably connecting to a "
                          "legacy Mesos version, please consider upgrading. Reason: {}".format(
                              parse_error))
                # Finally try to just interpret the PID as a string:
                if '@' in data:
                    return data.split("@")[-1]
                raise exceptions.MasterNotAvailableException(
                    "Could not retrieve the MasterInfo from ZooKeeper; the data in '{}' was:"
                    "{}".format(path, data)
                )

    @log.duration
    def resolve(self, cfg):
        """Resolve the URL to the mesos master.

        The value of cfg should be one of:
            - host:port
            - zk://host1:port1,host2:port2/path
            - zk://username:password@host1:port1/path
            - file:///path/to/file (where file contains one of the above)
        """
        if cfg.startswith("zk:"):
            return self._zookeeper_resolver(cfg)
        elif cfg.startswith("file:"):
            return self._file_resolver(cfg)
        else:
            return cfg

    @util.CachedProperty(ttl=5)
    def state(self):
        return self.fetch("/master/state.json").json()

    def state_summary(self):
        return self.fetch("/master/state-summary").json()

    @util.memoize
    def slave(self, fltr):
        lst = self.slaves(fltr)

        log.debug("master.slave({0})".format(fltr))

        if len(lst) == 0:
            raise exceptions.SlaveDoesNotExist(
                "Slave {0} no longer exists.".format(fltr))

        elif len(lst) > 1:
            raise exceptions.MultipleSlavesForIDError(
                "Multiple slaves matching filter %s. %s" % (
                    fltr,
                    ",".join([slave.id for slave in lst])
                )
            )

        return lst[0]

    def slaves(self, fltr=""):
        return list(map(
            lambda x: slave.MesosSlave(self.config, x),
            itertools.ifilter(
                lambda x: fltr == x['id'], self.state['slaves'])))

    def _task_list(self, active_only=False):
        keys = ["tasks"]
        if not active_only:
            keys.append("completed_tasks")
        return itertools.chain(
            *[util.merge(x, *keys) for x in self._framework_list(active_only)])

    def task(self, fltr):
        lst = self.tasks(fltr)

        if len(lst) == 0:
            raise exceptions.TaskNotFoundException("Cannot find a task with filter %s" % fltr)

        elif len(lst) > 1:
            raise exceptions.MultipleTasksForIDError(
                "Multiple tasks matching filter %s. %s" % (
                    fltr,
                    ",".join([slave.id for task in lst])
                )
            )
        return lst[0]

    # XXX - need to filter on task state as well as id
    def tasks(self, fltr="", active_only=False):
        return list(map(
            lambda x: task.Task(self, x),
            itertools.ifilter(
                lambda x: fltr in x["id"] or fnmatch.fnmatch(x["id"], fltr),
                self._task_list(active_only))))

    def framework(self, fwid):
        return list(filter(
            lambda x: x.id == fwid,
            self.frameworks()))[0]

    def _framework_list(self, active_only=False):
        keys = ["frameworks"]
        if not active_only:
            keys.append("completed_frameworks")
        return util.merge(self.state, *keys)

    def frameworks(self, active_only=False):
        keys = ["frameworks"]
        if not active_only:
            keys.append("completed_frameworks")
        return list(map(lambda x: framework.Framework(x), self._framework_list(active_only)))

    @property
    @util.memoize
    def log(self):
        return mesos_file.File(self, path="/master/log")<|MERGE_RESOLUTION|>--- conflicted
+++ resolved
@@ -82,17 +82,10 @@
         hosts, path = cfg[5:].split("/", 1)
         path = "/" + path
 
-<<<<<<< HEAD
         retry = KazooRetry(max_tries=10)
         with zookeeper.client(hosts=hosts, read_only=True, connection_retry=retry) as zk:
-            try:
-                def master_id(key):
-                    return int(key.split("_")[-1])
-=======
-        with zookeeper.client(hosts=hosts, read_only=True) as zk:
             def master_id(key):
                 return int(key.split("_")[-1])
->>>>>>> fea60841
 
             def get_masters():
                 return [x for x in zk.get_children(path)
