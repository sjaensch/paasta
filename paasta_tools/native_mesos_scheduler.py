#!/usr/bin/env python
# Without this, the import of mesos.interface breaks because paasta_tools.mesos exists
from __future__ import absolute_import
from __future__ import unicode_literals

import argparse
import binascii
import logging
import sys
import time
import uuid
from time import sleep

import mesos.interface
import service_configuration_lib
from mesos.interface import mesos_pb2

from paasta_tools.utils import paasta_print
try:
    from mesos.native import MesosSchedulerDriver
except ImportError:
    # mesos.native is tricky to install - it's not available on pypi. When building the dh-virtualenv or running itests,
    # we hack together a wheel from the mesos.native module installed by the mesos debian package.
    # This try/except allows us to unit-test this module.
    pass

from paasta_tools import mesos_tools
from paasta_tools import bounce_lib
from paasta_tools import drain_lib
from paasta_tools.long_running_service_tools import LongRunningServiceConfig
from paasta_tools.long_running_service_tools import load_service_namespace_config
from paasta_tools.long_running_service_tools import ServiceNamespaceConfig
from paasta_tools.utils import compose_job_id
from paasta_tools.utils import DEFAULT_SOA_DIR
from paasta_tools.utils import load_deployments_json
from paasta_tools.utils import load_system_paasta_config
from paasta_tools.utils import get_services_for_cluster

from paasta_tools.utils import get_code_sha_from_dockerurl
from paasta_tools.utils import get_config_hash
from paasta_tools.utils import get_docker_url


log = logging.getLogger(__name__)

MESOS_TASK_SPACER = '.'

# Bring these into local scope for shorter lines of code.
TASK_STAGING = mesos_pb2.TASK_STAGING
TASK_STARTING = mesos_pb2.TASK_STARTING
TASK_RUNNING = mesos_pb2.TASK_RUNNING

TASK_KILLING = mesos_pb2.TASK_KILLING
TASK_FINISHED = mesos_pb2.TASK_FINISHED
TASK_FAILED = mesos_pb2.TASK_FAILED
TASK_KILLED = mesos_pb2.TASK_KILLED
TASK_LOST = mesos_pb2.TASK_LOST
TASK_ERROR = mesos_pb2.TASK_ERROR

LIVE_TASK_STATES = (TASK_STAGING, TASK_STARTING, TASK_RUNNING)


class MesosTaskParameters(object):
    def __init__(
        self,
        health=None,
        mesos_task_state=None,
        is_draining=False,
        is_healthy=False,
    ):
        self.health = health
        self.mesos_task_state = mesos_task_state

        self.is_draining = is_draining
        self.is_healthy = is_healthy


class PaastaScheduler(mesos.interface.Scheduler):
    def __init__(self, service_name, instance_name, cluster, system_paasta_config, soa_dir=DEFAULT_SOA_DIR,
                 service_config=None, reconcile_backoff=30):
        self.service_name = service_name
        self.instance_name = instance_name
        self.cluster = cluster
        self.system_paasta_config = system_paasta_config
        self.soa_dir = soa_dir
        self.tasks_with_flags = {}

        self.reconcile_start_time = float('inf')  # don't accept resources until we reconcile.
        self.reconcile_backoff = reconcile_backoff  # wait this long after starting a reconcile before accepting offers.
        self.framework_id = None  # Gets set when registered() is called

        if service_config is not None:
            self.service_config = service_config
            self.recreate_drain_method()
        else:
            self.load_config()

    def registered(self, driver, frameworkId, masterInfo):
        self.framework_id = frameworkId.value
        paasta_print("Registered with framework ID %s" % frameworkId.value)

        self.reconcile_start_time = time.time()
        driver.reconcileTasks([])

    def resourceOffers(self, driver, offers):
        if self.within_reconcile_backoff():
            paasta_print("Declining all offers since we started reconciliation too recently")
            for offer in offers:
                driver.declineOffer(offer.id)
            return

        for offer in offers:
            tasks = self.start_task(driver, offer)
            if tasks:
                operation = mesos_pb2.Offer.Operation()
                operation.type = mesos_pb2.Offer.Operation.LAUNCH
                operation.launch.task_infos.extend(tasks)
                driver.acceptOffers([offer.id], [operation])
            else:
                driver.declineOffer(offer.id)

    def task_fits(self, offer):
        """Checks whether the offer is big enough to fit the tasks"""
        needed_resources = {
            "cpus": self.service_config.get_cpus(),
            "mem": self.service_config.get_mem(),
            "disk": self.service_config.get_disk(),
        }
        for resource in offer.resources:
            try:
                if resource.scalar.value < needed_resources[resource.name]:
                    return False
            except KeyError:
                pass

        return True

    def need_more_tasks(self, name):
        """Returns whether we need to start more tasks."""
        num_have = 0
        for task, parameters in self.tasks_with_flags.iteritems():
            if self.is_task_new(name, task) and (parameters.mesos_task_state in LIVE_TASK_STATES):
                num_have += 1
        return num_have < self.service_config.get_desired_instances()

    def get_new_tasks(self, name, tasks):
        return set([tid for tid in tasks if self.is_task_new(name, tid)])

    def get_old_tasks(self, name, tasks):
        return set([tid for tid in tasks if not self.is_task_new(name, tid)])

    def is_task_new(self, name, tid):
        return tid.startswith("%s." % name)

    def start_task(self, driver, offer):
        """Starts a task using the offer, and subtracts any resources used from the offer."""
        tasks = []
        offerCpus = 0
        offerMem = 0
        for resource in offer.resources:
            if resource.name == "cpus":
                offerCpus += resource.scalar.value
            elif resource.name == "mem":
                offerMem += resource.scalar.value
        remainingCpus = offerCpus
        remainingMem = offerMem

        base_task = self.service_config.base_task(self.system_paasta_config)
        base_task.slave_id.value = offer.slave_id.value

        task_mem = self.service_config.get_mem()
        task_cpus = self.service_config.get_cpus()

        while self.need_more_tasks(base_task.name) and \
                remainingCpus >= task_cpus and \
                remainingMem >= task_mem:
            t = mesos_pb2.TaskInfo()
            t.MergeFrom(base_task)
            tid = "%s.%s" % (t.name, uuid.uuid4().hex)
            t.task_id.value = tid
            tasks.append(t)
            self.tasks_with_flags.setdefault(
                tid,
                MesosTaskParameters(
                    health=None,
                    mesos_task_state=TASK_STAGING,
                ),
            )

            remainingCpus -= task_cpus
            remainingMem -= task_mem

        return tasks

    def within_reconcile_backoff(self):
        return time.time() - self.reconcile_backoff < self.reconcile_start_time

    def periodic(self, driver):
        self.periodic_was_called = True  # Used for testing.
        if not self.within_reconcile_backoff():
            driver.reviveOffers()

        self.load_config()
        self.kill_tasks_if_necessary(driver)

    def statusUpdate(self, driver, update):
        # update tasks
        task_id = update.task_id.value
        state = update.state
        paasta_print("Task %s is in state %s" %
                     (task_id, mesos_pb2.TaskState.Name(state)))
        if state == TASK_LOST or \
                state == TASK_KILLED or \
                state == TASK_FAILED or \
                state == TASK_FINISHED:

            self.tasks_with_flags.pop(task_id)
        else:
            task_params = self.tasks_with_flags.setdefault(task_id, MesosTaskParameters(health=None))
            task_params.mesos_task_state = state

        driver.acknowledgeStatusUpdate(update)
        self.kill_tasks_if_necessary(driver)

    def make_healthiness_sorter(self, base_task_name):
        def healthiness_score(task_id):
            """Return a tuple that can be used as a key for sorting, that expresses our desire to keep this task around.
            Higher values (things that sort later) are more desirable."""
            params = self.tasks_with_flags[task_id]

            state_score = {
                TASK_KILLING: 0,
                TASK_FINISHED: 0,
                TASK_FAILED: 0,
                TASK_KILLED: 0,
                TASK_LOST: 0,
                TASK_ERROR: 0,
                TASK_STAGING: 1,
                TASK_STARTING: 2,
                TASK_RUNNING: 3,
            }[params.mesos_task_state]

            # unhealthy tasks < healthy
            # staging < starting < running
            # old < new
            return (params.is_healthy, state_score, self.is_task_new(base_task_name, task_id))
        return healthiness_score

    def kill_tasks_if_necessary(self, driver):
        base_task = self.service_config.base_task(self.system_paasta_config)

        new_tasks = self.get_new_tasks(base_task.name, self.tasks_with_flags.keys())
        happy_new_tasks = self.get_happy_tasks(new_tasks)

        desired_instances = self.service_config.get_desired_instances()
        # this puts the most-desired tasks first. I would have left them in order of bad->good and used
        # new_tasks_by_desirability[:-desired_instances] instead, but list[:-0] is an empty list, rather than the full
        # list.
        new_tasks_by_desirability = sorted(list(new_tasks), key=self.make_healthiness_sorter(base_task.name),
                                           reverse=True)
        new_tasks_to_kill = new_tasks_by_desirability[desired_instances:]

        old_tasks = self.get_old_tasks(base_task.name, self.tasks_with_flags.keys())
        old_happy_tasks = self.get_happy_tasks(old_tasks)
        old_draining_tasks = self.get_draining_tasks(old_tasks)
        old_unhappy_tasks = set(old_tasks) - set(old_happy_tasks) - set(old_draining_tasks)

        actions = bounce_lib.crossover_bounce(
            new_config={"instances": desired_instances},
            new_app_running=True,
            happy_new_tasks=happy_new_tasks,
            old_app_live_happy_tasks=self.group_tasks_by_version(old_happy_tasks + new_tasks_to_kill),
            old_app_live_unhappy_tasks=self.group_tasks_by_version(old_unhappy_tasks),
        )

        for task in set(new_tasks) - set(actions['tasks_to_drain']):
            self.undrain_task(task)
        for task in actions['tasks_to_drain']:
            self.drain_task(task)

        for task in [task for task, parameters in self.tasks_with_flags.iteritems() if parameters.is_draining]:
            if self.drain_method.is_safe_to_kill(DrainTask(id=task)):
                self.kill_task(driver, task)

    def get_happy_tasks(self, tasks):
        """Filter a list of tasks to those that are happy."""
        happy_tasks = []
        for task in tasks:
            params = self.tasks_with_flags[task]
            if params.mesos_task_state == TASK_RUNNING and not params.is_draining:
                happy_tasks.append(task)
        return happy_tasks

    def get_draining_tasks(self, tasks):
        """Filter a list of tasks to those that are draining."""
        return [t for t, p in self.tasks_with_flags.iteritems() if p.is_draining]

    def undrain_task(self, task):
        self.drain_method.stop_draining(DrainTask(id=task))
        self.tasks_with_flags[task].is_draining = False

    def drain_task(self, task):
        self.drain_method.drain(DrainTask(id=task))
        self.tasks_with_flags[task].is_draining = True

    def kill_task(self, driver, task):
        tid = mesos_pb2.TaskID()
        tid.value = task
        driver.killTask(tid)
        self.tasks_with_flags[task].mesos_task_state = TASK_KILLING

    def group_tasks_by_version(self, task_ids):
        d = {}
        for task_id in task_ids:
            version = task_id.rsplit('.', 1)[0]
            d.setdefault(version, []).append(task_id)
        return d

    def load_config(self):
        service_configuration_lib._yaml_cache = {}
        self.service_config = load_paasta_native_job_config(
            service=self.service_name,
            instance=self.instance_name,
            cluster=self.cluster,
            soa_dir=self.soa_dir,
        )
        self.recreate_drain_method()

    def recreate_drain_method(self):
        """Re-instantiate self.drain_method. Should be called after self.service_config changes."""
        self.drain_method = drain_lib.get_drain_method(
            name=self.service_config.get_drain_method(self.service_config.service_namespace_config),
            service=self.service_name,
            instance=self.instance_name,
            nerve_ns=self.service_config.get_nerve_namespace(),
            **self.service_config.get_drain_method_params(self.service_config.service_namespace_config)
        )


class DrainTask(object):
    def __init__(self, id):
        self.id = id


def find_existing_id_if_exists_or_gen_new(name):
    for framework in mesos_tools.get_all_frameworks(active_only=True):
        if framework.name == name:
            return framework.id
    else:
        return uuid.uuid4().hex


def create_driver(service, instance, scheduler, system_paasta_config):
    framework = mesos_pb2.FrameworkInfo()
    framework.user = ""  # Have Mesos fill in the current user.
    framework.name = "paasta %s" % compose_job_id(service, instance)
    framework.failover_timeout = 604800
    framework.id.value = find_existing_id_if_exists_or_gen_new(framework.name)
    framework.checkpoint = True

    credential = mesos_pb2.Credential()
    credential.principal = system_paasta_config.get_paasta_native_config()['principal']
    credential.secret = system_paasta_config.get_paasta_native_config()['secret']

    framework.principal = system_paasta_config.get_paasta_native_config()['principal']
    implicitAcknowledgements = False

    driver = MesosSchedulerDriver(
        scheduler,
        framework,
        '%s:%d' % (mesos_tools.get_mesos_leader(), mesos_tools.MESOS_MASTER_PORT),
        implicitAcknowledgements,
        credential
    )
    return driver


class UnknownPaastaNativeServiceError(Exception):
    pass


def read_paasta_native_jobs_for_service(service, cluster, soa_dir=DEFAULT_SOA_DIR):
    paasta_native_conf_file = 'paasta_native-%s' % cluster
    log.info("Reading paasta_native configuration file: %s/%s/paasta_native-%s.yaml" % (soa_dir, service, cluster))

    return service_configuration_lib.read_extra_service_information(
        service,
        paasta_native_conf_file,
        soa_dir=soa_dir
    )


def load_paasta_native_job_config(service, instance, cluster, load_deployments=True, soa_dir=DEFAULT_SOA_DIR):
    service_paasta_native_jobs = read_paasta_native_jobs_for_service(service, cluster, soa_dir=soa_dir)
    if instance not in service_paasta_native_jobs:
        filename = '%s/%s/paasta_native-%s.yaml' % (soa_dir, service, cluster)
        raise UnknownPaastaNativeServiceError(
            'No job named "%s" in config file %s: \n%s' % (instance, filename, open(filename).read())
        )
    branch_dict = {}
    general_config = service_paasta_native_jobs[instance]

    service_config = PaastaNativeServiceConfig(
        service=service,
        cluster=cluster,
        instance=instance,
        config_dict=general_config,
        branch_dict=branch_dict,
    )

<<<<<<< HEAD
    if load_deployments:
        deployments_json = load_deployments_json(service, soa_dir=soa_dir)
        branch = service_config.get_branch()
        deploy_group = service_config.get_deploy_group()
        service_config.branch_dict = deployments_json.get_branch_dict(service, branch, deploy_group)

    service_namespace_config = load_service_namespace_config(service, service_config.get_nerve_namespace(),
                                                             soa_dir=soa_dir)
=======
    service_namespace_config = load_service_namespace_config(
        service=service, namespace=service_config.get_nerve_namespace(), soa_dir=soa_dir)
>>>>>>> 94b3f658
    service_config.service_namespace_config = service_namespace_config

    return service_config


class PaastaNativeServiceConfig(LongRunningServiceConfig):
    def __init__(self, service, instance, cluster, config_dict, branch_dict, service_namespace_config=None):
        super(PaastaNativeServiceConfig, self).__init__(
            cluster=cluster,
            instance=instance,
            service=service,
            config_dict=config_dict,
            branch_dict=branch_dict,
        )
        # service_namespace_config may be omitted/set to None at first, then set after initializing. e.g. we do this in
        # load_paasta_native_job_config so we can call get_nerve_namespace() to figure out what SNC to read.
        # It may also be set to None if this service is not in nerve.
        if service_namespace_config is not None:
            self.service_namespace_config = service_namespace_config
        else:
            self.service_namespace_config = ServiceNamespaceConfig()

    def task_name(self, base_task):
        code_sha = get_code_sha_from_dockerurl(base_task.container.docker.image)

        filled_in_task = mesos_pb2.TaskInfo()
        filled_in_task.MergeFrom(base_task)
        filled_in_task.name = ""
        filled_in_task.task_id.value = ""
        filled_in_task.slave_id.value = ""

        config_hash = get_config_hash(
            binascii.b2a_base64(filled_in_task.SerializeToString()),
            force_bounce=self.get_force_bounce(),
        )

        return compose_job_id(
            self.service,
            self.instance,
            git_hash=code_sha,
            config_hash=config_hash,
            spacer=MESOS_TASK_SPACER,
        )

    def base_task(self, system_paasta_config):
        """Return a TaskInfo protobuf with all the fields corresponding to the configuration filled in. Does not
        include task.slave_id or a task.id; those need to be computed separately."""
        task = mesos_pb2.TaskInfo()
        task.container.type = mesos_pb2.ContainerInfo.DOCKER
        task.container.docker.image = get_docker_url(system_paasta_config.get_docker_registry(),
                                                     self.get_docker_image())
        task.command.value = self.get_cmd()
        cpus = task.resources.add()
        cpus.name = "cpus"
        cpus.type = mesos_pb2.Value.SCALAR
        cpus.scalar.value = self.get_cpus()
        mem = task.resources.add()
        mem.name = "mem"
        mem.type = mesos_pb2.Value.SCALAR
        mem.scalar.value = self.get_mem()

        task.name = self.task_name(task)

        return task


def get_paasta_native_jobs_for_cluster(cluster=None, soa_dir=DEFAULT_SOA_DIR):
    """A paasta_native-specific wrapper around utils.get_services_for_cluster

    :param cluster: The cluster to read the configuration for
    :param soa_dir: The SOA config directory to read from
    :returns: A list of tuples of (service, job_name)"""
    return get_services_for_cluster(cluster, 'paasta_native', soa_dir)


def parse_args(argv):
    parser = argparse.ArgumentParser(description='Runs native paasta mesos scheduler.')
    parser.add_argument('-d', '--soa-dir', dest="soa_dir", metavar="SOA_DIR", default=DEFAULT_SOA_DIR)
    parser.add_argument('--stay-alive-seconds', dest="stay_alive_seconds", type=int, default=300)
    parser.add_argument('--periodic-interval', dest="periodic_interval", type=int, default=30)
    return parser.parse_args(argv)


def main(argv):
    args = parse_args(argv)

    system_paasta_config = load_system_paasta_config()
    cluster = system_paasta_config.get_cluster()

    drivers = []
    schedulers = []
    for service, instance in get_paasta_native_jobs_for_cluster(cluster=cluster, soa_dir=args.soa_dir):
        scheduler = PaastaScheduler(
            service_name=service,
            instance_name=instance,
            cluster=cluster,
            system_paasta_config=system_paasta_config,
            soa_dir=args.soa_dir,
        )
        schedulers.append(scheduler)

        driver = create_driver(
            service=service,
            instance=instance,
            scheduler=scheduler,
            system_paasta_config=system_paasta_config,
        )
        driver.start()
        drivers.append(driver)

    end_time = time.time() + args.stay_alive_seconds
    while time.time() < end_time:
        sleep(args.periodic_interval)
        for scheduler, driver in zip(schedulers, drivers):
            scheduler.periodic(driver)

    return schedulers


if __name__ == '__main__':
    main(sys.argv[1:])<|MERGE_RESOLUTION|>--- conflicted
+++ resolved
@@ -408,19 +408,17 @@
         branch_dict=branch_dict,
     )
 
-<<<<<<< HEAD
     if load_deployments:
         deployments_json = load_deployments_json(service, soa_dir=soa_dir)
         branch = service_config.get_branch()
         deploy_group = service_config.get_deploy_group()
         service_config.branch_dict = deployments_json.get_branch_dict(service, branch, deploy_group)
 
-    service_namespace_config = load_service_namespace_config(service, service_config.get_nerve_namespace(),
-                                                             soa_dir=soa_dir)
-=======
     service_namespace_config = load_service_namespace_config(
-        service=service, namespace=service_config.get_nerve_namespace(), soa_dir=soa_dir)
->>>>>>> 94b3f658
+        service=service,
+        namespace=service_config.get_nerve_namespace(),
+        soa_dir=soa_dir,
+    )
     service_config.service_namespace_config = service_namespace_config
 
     return service_config
