--- conflicted
+++ resolved
@@ -51,12 +51,6 @@
         # the event won't get emitted at all!
         # We'll need a strict spec in yelpsoa_configs to make sure
         # that doesn't happen.
-<<<<<<< HEAD
-        if 'runbook' in monitor_conf:
-            del monitor_conf['runbook']
-        del monitor_conf['team']
-        monitor_conf['alert_after'] = -1
-=======
         valid_kwargs = ['page', 'tip', 'notification_email', 'check_every', 'realert_every',
                         'alert_after', 'dependencies', 'irc_channels']
         sensu_kwargs = {}
@@ -64,7 +58,6 @@
             if kwarg in monitor_conf:
                 sensu_kwargs[kwarg] = monitor_conf[kwarg]
         sensu_kwargs['alert_after'] = -1
->>>>>>> c2ef48bc
         try:
             pysensu_yelp.send_event(full_name, runbook, status, output, team, **sensu_kwargs)
         except TypeError:
